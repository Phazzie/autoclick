--- conflicted
+++ resolved
@@ -250,7 +250,7 @@
             notes=notes
         )
 
-    def import_from_csv(self, file_path: str) -> int:
+    def import_from_csv(self, file_path: str) -> tuple:
         """
         Import credentials from a CSV file.
 
@@ -258,45 +258,7 @@
             file_path: Path to the CSV file
 
         Returns:
-            Number of credentials imported
-<<<<<<< HEAD
-        """
-        import csv
-
-        count = 0
-        with open(file_path, 'r', newline='') as csvfile:
-            reader = csv.DictReader(csvfile)
-            for row in reader:
-                # Skip rows without required fields
-                if 'username' not in row or 'password' not in row:
-                    continue
-
-                # Extract fields
-                username = row['username']
-                password = row['password']
-                name = row.get('name', username)
-                category = row.get('category', 'Other')
-                notes = row.get('notes', '')
-
-                # Extract tags if present
-                tags = []
-                if 'tags' in row:
-                    tags = [tag.strip() for tag in row['tags'].split(',') if tag.strip()]
-
-                # Add the credential
-                self.add_credential(
-                    name=name,
-                    username=username,
-                    password=password,
-                    category=category,
-                    tags=tags,
-                    notes=notes
-                )
-
-                count += 1
-
-        return count
-=======
+            Tuple of (number of credentials imported, list of skipped rows)
 
         Raises:
             ValueError: If the file is not a valid CSV file
@@ -379,9 +341,8 @@
                 logging.warning(f"  {msg}")
 
         return count, skipped_rows
->>>>>>> 3151c7f2
-
-    def import_from_json(self, file_path: str) -> int:
+
+    def import_from_json(self, file_path: str) -> tuple:
         """
         Import credentials from a JSON file.
 
@@ -389,56 +350,7 @@
             file_path: Path to the JSON file
 
         Returns:
-<<<<<<< HEAD
-            Number of credentials imported
-        """
-        import json
-
-        count = 0
-        with open(file_path, 'r') as jsonfile:
-            data = json.load(jsonfile)
-
-            # Handle different JSON formats
-            if isinstance(data, list):
-                # List of credentials
-                credentials = data
-            elif isinstance(data, dict) and 'credentials' in data:
-                # Object with credentials array
-                credentials = data['credentials']
-            else:
-                # Single credential object
-                credentials = [data]
-
-            for cred in credentials:
-                # Skip entries without required fields
-                if 'username' not in cred or 'password' not in cred:
-                    continue
-
-                # Extract fields
-                username = cred['username']
-                password = cred['password']
-                name = cred.get('name', username)
-                category = cred.get('category', 'Other')
-                notes = cred.get('notes', '')
-
-                # Extract tags
-                tags = cred.get('tags', [])
-
-                # Add the credential
-                self.add_credential(
-                    name=name,
-                    username=username,
-                    password=password,
-                    category=category,
-                    tags=tags,
-                    notes=notes
-                )
-
-                count += 1
-
-        return count
-=======
-            Number of credentials imported and list of skipped rows
+            Tuple of (number of credentials imported, list of skipped rows)
 
         Raises:
             ValueError: If the file is not a valid JSON file
@@ -531,7 +443,6 @@
                 logging.warning(f"  {msg}")
 
         return count, skipped_rows
->>>>>>> 3151c7f2
 
     def export_to_csv(self, file_path: str) -> int:
         """
@@ -613,16 +524,11 @@
 
         Returns:
             Number of credentials updated
-<<<<<<< HEAD
-        """
-=======
 
         Raises:
             ValueError: If the target status or new status is invalid
         """
         import logging
-
->>>>>>> 3151c7f2
         # Map UI status to backend status
         status_map = {
             "Active": CredentialStatus.UNUSED,
@@ -631,14 +537,6 @@
             "Inactive": CredentialStatus.LOCKED
         }
 
-<<<<<<< HEAD
-        # Get backend status values
-        target_backend_status = status_map.get(target_status)
-        new_backend_status = status_map.get(new_status)
-
-        if not target_backend_status or not new_backend_status:
-            return 0
-=======
         # Validate status values
         if target_status not in status_map:
             valid_statuses = list(status_map.keys())
@@ -654,7 +552,6 @@
 
         # Log the operation
         logging.info(f"Updating credentials from status '{target_status}' to '{new_status}'")
->>>>>>> 3151c7f2
 
         # Update credentials
         count = 0
@@ -662,13 +559,9 @@
             if record.status == target_backend_status:
                 record.status = new_backend_status
                 count += 1
-<<<<<<< HEAD
-
-=======
                 logging.debug(f"Updated status for credential '{username}'")
 
         logging.info(f"Updated {count} credentials from status '{target_status}' to '{new_status}'")
->>>>>>> 3151c7f2
         return count
 
     def delete_credentials_by_status(self, target_status: str) -> int:
@@ -680,16 +573,11 @@
 
         Returns:
             Number of credentials deleted
-<<<<<<< HEAD
-        """
-=======
 
         Raises:
             ValueError: If the target status is invalid
         """
         import logging
-
->>>>>>> 3151c7f2
         # Map UI status to backend status
         status_map = {
             "Active": CredentialStatus.UNUSED,
@@ -698,16 +586,6 @@
             "Inactive": CredentialStatus.LOCKED
         }
 
-<<<<<<< HEAD
-        # Get backend status value
-        target_backend_status = status_map.get(target_status)
-
-        if not target_backend_status:
-            return 0
-
-        # Delete credentials
-        count = 0
-=======
         # Validate status value
         if target_status not in status_map:
             valid_statuses = list(status_map.keys())
@@ -722,13 +600,10 @@
         # Delete credentials
         count = 0
         deleted_usernames = []
->>>>>>> 3151c7f2
         for username, record in list(self.credential_manager.credentials.items()):
             if record.status == target_backend_status:
                 del self.credential_manager.credentials[username]
                 count += 1
-<<<<<<< HEAD
-=======
                 deleted_usernames.append(username)
                 logging.debug(f"Deleted credential '{username}'")
 
@@ -739,6 +614,5 @@
                 logging.info(f"Deleted credentials: {', '.join(deleted_usernames)}")
         else:
             logging.info(f"No credentials found with status '{target_status}'")
->>>>>>> 3151c7f2
 
         return count